--- conflicted
+++ resolved
@@ -1,16 +1,12 @@
 import cv2
 import numpy as np
 from PIL import Image, ImageDraw, ImageFont
-<<<<<<< HEAD
-
+from skimage.transform import rescale
+from tqdm import tqdm
 import os
 import pandas as pd
 from pathlib import Path
 
-=======
-from skimage.transform import rescale
-from tqdm import tqdm
->>>>>>> ac83164e
 
 # Height and width of a single image
 H = 512
