import parser
import sys
from datetime import datetime
from pathlib import Path

import faiss
import numpy as np
<<<<<<< HEAD
import pandas as pd
from tqdm import tqdm
from pathlib import Path
=======
import torch
>>>>>>> ac83164e
from loguru import logger
from torch.utils.data import DataLoader
from torch.utils.data.dataset import Subset
from tqdm import tqdm

import visualizations
import vpr_models
from test_dataset import TestDataset

import os
import matplotlib.pyplot as plt
from PIL import Image


def main(args):
    start_time = datetime.now()

    # logger.remove()
    # log_dir = Path("logs") / args.log_dir / start_time.strftime("%Y-%m-%d_%H-%M-%S")
    # logger.add(sys.stdout, colorize=True, format="<green>{time:%Y-%m-%d %H:%M:%S}</green> {message}", level="INFO")
    # logger.add(log_dir / "info.log", format="<green>{time:%Y-%m-%d %H:%M:%S}</green> {message}", level="INFO")
    # logger.add(log_dir / "debug.log", level="DEBUG")
    # print(" ".join(sys.argv))
    
    log_dir = Path(args.log_dir)
    print(f"Arguments: {args}")
    print(
        f"Testing with {args.method} with a {args.backbone} backbone and descriptors dimension {args.descriptors_dimension}"
    )
    print(f"The outputs are being saved in {log_dir}")

    output_csv = os.path.join(log_dir, 'vpr_results.csv')
    os.makedirs(log_dir, exist_ok=True)

    model = vpr_models.get_model(args.method, args.backbone, args.descriptors_dimension)
    model = model.eval().to(args.device)

    test_ds = TestDataset(
        args.database_folder,
        args.queries_folder,
        positive_dist_threshold=args.positive_dist_threshold,
        image_size=args.image_size,
        use_labels=args.use_labels,
    )
    print(f"Testing on {test_ds}")

    with torch.inference_mode():
        # logger.debug("Extracting database descriptors for evaluation/testing")
        database_subset_ds = Subset(test_ds, list(range(test_ds.num_database)))
        database_dataloader = DataLoader(
            dataset=database_subset_ds, num_workers=args.num_workers, batch_size=args.batch_size
        )
        all_descriptors = np.empty((len(test_ds), args.descriptors_dimension), dtype="float32")
        for images, indices in tqdm(database_dataloader):
            descriptors = model(images.to(args.device))
            descriptors = descriptors.cpu().numpy()
            all_descriptors[indices.numpy(), :] = descriptors

        # logger.debug("Extracting queries descriptors for evaluation/testing using batch size 1")
        queries_subset_ds = Subset(
            test_ds, list(range(test_ds.num_database, test_ds.num_database + test_ds.num_queries))
        )
        queries_dataloader = DataLoader(dataset=queries_subset_ds, num_workers=args.num_workers, batch_size=1)
        for images, indices in tqdm(queries_dataloader):
            descriptors = model(images.to(args.device))
            descriptors = descriptors.cpu().numpy()
            all_descriptors[indices.numpy(), :] = descriptors

    queries_descriptors = all_descriptors[test_ds.num_database :]
    database_descriptors = all_descriptors[: test_ds.num_database]

    if args.save_descriptors:
        # print(f"Saving the descriptors in {log_dir}")
        np.save(log_dir / "queries_descriptors.npy", queries_descriptors)
        np.save(log_dir / "database_descriptors.npy", database_descriptors)

    # Use a kNN to find predictions
    faiss_index = faiss.IndexFlatL2(args.descriptors_dimension)
    faiss_index.add(database_descriptors)
    # del database_descriptors, all_descriptors
    
    # prepare for manual ordering of images for similarity matrix
    query_path = args.queries_folder.replace('rgb', '')
    database_path = args.database_folder.replace('rgb', '')
    
    queries_rgb_txt_path = os.path.join(query_path, 'rgb.txt')
    database_rgb_txt_path = os.path.join(database_path, 'rgb.txt')

    query_df = pd.read_csv(queries_rgb_txt_path, sep=' ', header=None)
    db_df = pd.read_csv(database_rgb_txt_path, sep=' ', header=None)
    
    q_indices = []
    for image in query_df[1]:
        filename = os.path.join(query_path, image)
        if filename in test_ds.queries_paths:
            q_idx = test_ds.queries_paths.index(filename)
            q_indices.append(q_idx)
            
    db_indices = []
    for image in db_df[1]:
        filename = os.path.join(database_path, image)
        if filename in test_ds.database_paths:
            db_idx = test_ds.database_paths.index(filename)
            db_indices.append(db_idx)
    
    distance_matrix = faiss.pairwise_distances(database_descriptors, queries_descriptors)
    similarity_matrix = 1 / distance_matrix #np.linalg.inv(distance_matrix)
    similarity_matrix_sorted = np.zeros_like(similarity_matrix)
    for i, q_idx in enumerate(q_indices):
        for j, db_idx in enumerate(db_indices):
            similarity_matrix_sorted[j,i] = similarity_matrix[db_idx, q_idx]
            
    dist_outfile = os.path.join(log_dir, f'{args.method.lower()}_distance_matrix.npy')
    sim_outfile = os.path.join(log_dir, f'{args.method.lower()}_similarity_matrix.npy')
    np.save(dist_outfile, distance_matrix)
    np.save(sim_outfile, similarity_matrix_sorted)

    # logger.debug("Calculating recalls")
    distances, predictions = faiss_index.search(queries_descriptors, max(args.recall_values))

    # For each query, check if the predictions are correct
    if args.use_labels:
        positives_per_query = test_ds.get_positives()
        recalls = np.zeros(len(args.recall_values))
        for query_index, preds in enumerate(predictions):
            for i, n in enumerate(args.recall_values):
                if np.any(np.in1d(preds[:n], positives_per_query[query_index])):
                    recalls[i:] += 1
                    break

        # Divide by num_queries and multiply by 100, so the recalls are in percentages
        recalls = recalls / test_ds.num_queries * 100
        recalls_str = ", ".join([f"R@{val}: {rec:.1f}" for val, rec in zip(args.recall_values, recalls)])
        print(recalls_str)

    if args.num_preds_to_save != 0:
        image_paths, visualisation_img_path = visualizations.save_preds(predictions[:, :args.num_preds_to_save], distances[:, :args.num_preds_to_save], test_ds,
                                log_dir, output_csv, args.save_only_wrong_preds, args.use_labels)
        if visualisation_img_path is not None:
            visualisation_img = Image.open(visualisation_img_path)
    
    end_time = datetime.now()
    
    print(f"ELAPSED: {end_time - start_time}")

if __name__ == "__main__":
    args = parser.parse_arguments()
    main(args)<|MERGE_RESOLUTION|>--- conflicted
+++ resolved
@@ -5,13 +5,7 @@
 
 import faiss
 import numpy as np
-<<<<<<< HEAD
-import pandas as pd
-from tqdm import tqdm
-from pathlib import Path
-=======
 import torch
->>>>>>> ac83164e
 from loguru import logger
 from torch.utils.data import DataLoader
 from torch.utils.data.dataset import Subset
